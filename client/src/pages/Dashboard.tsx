import {
  ArcElement,
  CategoryScale,
  Chart as ChartJS,
  Legend,
  LinearScale,
  LineElement,
  PointElement,
  Title,
  Tooltip,
  TooltipItem,
} from "chart.js";
import { AnimatePresence, motion } from "framer-motion";
import {
  AlertCircle,
  ArrowRight,
  DollarSign,
  Receipt,
  ShieldCheck,
  Target,
  TrendingUp,
  User,
  CreditCard,
  AlarmClock,
} from "lucide-react";
import React, { useCallback, useEffect, useMemo, useState } from "react";
import { Doughnut, Line } from "react-chartjs-2";
import { Link } from "react-router-dom";
import api from "../api/api";
import FinancialHealthScore from "../components/FinancialHealthScore";
import NotificationBell from "../components/NotificationBell"; // Import NotificationBell
import {
  SkeletonCard,
  SkeletonChart,
  SkeletonDoughnut,
} from "../components/SkeletonLoaders";
import { useAuth } from "../contexts/auth-exports";
import { useTheme } from "../contexts/theme-exports";
import { retryWithBackoff } from "../utils/retry";
import BankAccountInterface from "../types/BankAccountInterface";
import { getBankAccounts } from "../api/bankAccounts";
import { getCustomRemindersCount } from "../api/billApi";


ChartJS.register(
  ArcElement,
  Tooltip,
  Legend,
  CategoryScale,
  LinearScale,
  PointElement,
  LineElement,
  Title
);

interface ExpenseSummary {
  _id: string;
  total: number;
}

interface BillInterface {
  _id: string;
  name: string;
  amount: number;
  dueDate: string;
  category: string;
  isPaid?: boolean;
}

interface WarrantyInterface {
  _id: string;
  productName: string;
  expirationDate: string;
  category: string;
}

interface MonthlyData {
  total: number;
  month: number;
  year: number;
}

interface DashboardData {
  totalExpenses: number;
  totalIncomes: number;
  upcomingBills: BillInterface[];
  expiringWarranties: WarrantyInterface[];
  categoryData: ExpenseSummary[];
  incomeCategoryData: ExpenseSummary[];
  monthlyExpenseData: MonthlyData[];
  monthlyIncomeData: MonthlyData[];
  activeGoalsCount: number;
  totalGoalsTarget: number;
  totalGoalsSaved: number;
}

interface ErrorState {
  stats: string;
  charts: string;
}



const doughnutChartOptions = (
  theme: string,
  formatCurrency: (amount: number) => string
) => ({
  responsive: true,
  maintainAspectRatio: false,
  cutout: "70%",
  plugins: {
    legend: {
      display: false,
    },
    tooltip: {
      enabled: true,
      backgroundColor: theme === "dark" ? "#1f2937" : "#ffffff",
      titleColor: theme === "dark" ? "#f9fafb" : "#1f2937",
      bodyColor: theme === "dark" ? "#d1d5db" : "#374151",
      borderColor: theme === "dark" ? "#4b5563" : "#e5e7eb",
      borderWidth: 1,
      titleFont: {
        size: 13,
        family: "Inter, sans-serif",
        weight: 600,
      },
      bodyFont: {
        size: 12,
        family: "Inter, sans-serif",
        weight: 500,
      },
      padding: 12,
      cornerRadius: 8,
      displayColors: true,
      caretSize: 6,
      caretPadding: 8,
      callbacks: {
        label: (context: TooltipItem<'doughnut'>) => {
          const label = context.label || "";
          const value = context.parsed;
          const total = context.dataset.data.reduce(
            (a: number, b: number) => a + b,
            0
          );
          const percentage = ((value / total) * 100).toFixed(1);
          return `${label}: ${formatCurrency(value)} (${percentage}%)`;
        },
      },
    },
  },
  animation: {
    animateRotate: true,
    animateScale: true,
  },
});

const Dashboard: React.FC = () => {
  const { user } = useAuth();
  const { theme } = useTheme();
  const [loadingStats, setLoadingStats] = useState(true);
  const [loadingCharts, setLoadingCharts] = useState(true);
  const [errors, setErrors] = useState<ErrorState>({ stats: "", charts: "" });
  const [customRemindersCount, setCustomRemindersCount] = useState(0);
  const [dashboardData, setDashboardData] = useState<DashboardData>({
    totalExpenses: 0,
    totalIncomes: 0,
    upcomingBills: [],
    expiringWarranties: [],
    categoryData: [],
    incomeCategoryData: [],
    monthlyExpenseData: [],
    monthlyIncomeData: [],
    activeGoalsCount: 0,
    totalGoalsTarget: 0,
    totalGoalsSaved: 0,
  });
  const [bankAccounts, setBankAccounts] = useState<BankAccountInterface[]>([]);
  const [bankAccountsLoading, setBankAccountsLoading] = useState(true);

  // Get current time-based greeting
  const greeting = useMemo(() => {
    const hour = new Date().getHours();
    if (hour < 12) return "Good morning";
    if (hour < 17) return "Good afternoon";
    return "Good evening";
  }, []);

  const fetchStatsData = async () => {
    try {
      setLoadingStats(true);
      setErrors((prev) => ({ ...prev, stats: "" }));

      const fetchData = () =>
        Promise.all([
          api.get("/bills/upcoming/reminders"),
          api.get("/warranties/expiring/soon"),
<<<<<<< HEAD
          api.get("/goals"),
        ]);

      const [billsRes, warrantiesRes, goalsRes] = await retryWithBackoff(fetchData);

      // Calculate goals summary
      const activeGoals = goalsRes.data.filter((goal: any) => !goal.isAchieved);
      const totalGoalsTarget = activeGoals.reduce((sum: number, goal: any) => sum + goal.targetAmount, 0);
      const totalGoalsSaved = activeGoals.reduce((sum: number, goal: any) => sum + goal.currentAmount, 0);
=======
          getCustomRemindersCount(),
        ]);

      const [billsRes, warrantiesRes, customRemindersRes] = await retryWithBackoff(fetchData);
>>>>>>> ce948eaa

      setDashboardData((prev) => ({
        ...prev,
        upcomingBills: billsRes.data,
        expiringWarranties: warrantiesRes.data,
        activeGoalsCount: activeGoals.length,
        totalGoalsTarget,
        totalGoalsSaved,
      }));
      setCustomRemindersCount(customRemindersRes);
    } catch (error: unknown) {
      console.error("Dashboard stats fetch error:", error);
      const axiosError = error as {
        response?: { data?: { message?: string } };
      };
      setErrors((prev) => ({
        ...prev,
        stats:
          axiosError.response?.data?.message || "Failed to load key stats.",
      }));
    } finally {
      setLoadingStats(false);
    }
  };

  const fetchBankAccountsData = async () => {
    try {
      setBankAccountsLoading(true);
      const data = await getBankAccounts();
      setBankAccounts(data);
    } catch (error) {
      console.error("Dashboard bank accounts fetch error:", error);
      setErrors((prev) => ({
        ...prev,
        stats: "Failed to load bank accounts.",
      }));
    } finally {
      setBankAccountsLoading(false);
    }
  };

  const fetchChartsData = async () => {
    try {
      setLoadingCharts(true);
      setErrors((prev) => ({ ...prev, charts: "" }));

      const fetchData = () =>
        Promise.all([
          api.get("/expenses/summary/monthly"),
          api.get("/incomes/summary/monthly"),
          api.get("/expenses/summary/category"),
          api.get("/incomes/summary/category"),
        ]);

      const [
        monthlyExpensesRes,
        monthlyIncomesRes,
        expenseCategoryRes,
        incomeCategoryRes,
      ] = await retryWithBackoff(fetchData);

      const currentYearTotalExpenses = monthlyExpensesRes.data.reduce(
        (sum: number, month: MonthlyData) => sum + month.total,
        0
      );

      const currentYearTotalIncomes = monthlyIncomesRes.data.reduce(
        (sum: number, month: MonthlyData) => sum + month.total,
        0
      );

      setDashboardData((prev) => ({
        ...prev,
        totalExpenses: currentYearTotalExpenses,
        totalIncomes: currentYearTotalIncomes,
        categoryData: expenseCategoryRes.data,
        incomeCategoryData: incomeCategoryRes.data,
        monthlyExpenseData: monthlyExpensesRes.data,
        monthlyIncomeData: monthlyIncomesRes.data,
      }));
    } catch (error: unknown) {
      console.error("Dashboard charts fetch error:", error);
      const axiosError = error as {
        response?: { data?: { message?: string } };
      };
      setErrors((prev) => ({
        ...prev,
        charts:
          axiosError.response?.data?.message || "Failed to load chart data.",
      }));
    } finally {
      setLoadingCharts(false);
    }
  };

  useEffect(() => {
    fetchStatsData();
    fetchChartsData();
    fetchBankAccountsData();
  }, []);

  const formatCurrency = useCallback(
    (amount: number) => {
      return `${user?.preferences?.currency || "USD"
        } ${amount.toLocaleString()}`;
    },
    [user?.preferences?.currency]
  );

  const expenseCategoryChartData = useMemo(
    () => ({
      labels: dashboardData.categoryData.map((cat) => cat._id),
      datasets: [
        {
          data: dashboardData.categoryData.map((cat) => cat.total),
          backgroundColor: [
            "#1f77b4", "#ff7f0e", "#2ca02c", "#d62728", "#9467bd",
            "#8c564b", "#e377c2", "#7f7f7f", "#bcbd22", "#17becf"
          ],
          borderColor: theme === 'dark' ? "#1f2937" : "#ffffff",
          borderWidth: 2,
          hoverBorderWidth: 3,
          hoverOffset: 8,
        },
      ],
    }),
    [dashboardData.categoryData, theme]
  );

  const incomeCategoryChartData = useMemo(
    () => ({
      labels: dashboardData.incomeCategoryData.map((cat) => cat._id),
      datasets: [
        {
          data: dashboardData.incomeCategoryData.map((cat) => cat.total),
          backgroundColor: [
            "#2ca02c", "#1f77b4", "#ff7f0e", "#d62728", "#9467bd",
            "#8c564b", "#e377c2", "#7f7f7f", "#bcbd22", "#17becf"
          ],
          borderColor: theme === 'dark' ? "#1f2937" : "#ffffff",
          borderWidth: 2,
          hoverBorderWidth: 3,
          hoverOffset: 8,
        },
      ],
    }),
    [dashboardData.incomeCategoryData, theme]
  );

  const monthlyChartData = useMemo(
    () => ({
      labels: [
        "Jan",
        "Feb",
        "Mar",
        "Apr",
        "May",
        "Jun",
        "Jul",
        "Aug",
        "Sep",
        "Oct",
        "Nov",
        "Dec",
      ],
      datasets: [
        {
          label: "Monthly Expenses",
          data: dashboardData.monthlyExpenseData.map(
            (month: MonthlyData) => month.total
          ),
          borderColor: "#3B82F6",
          backgroundColor: "rgba(59, 130, 246, 0.2)",
          pointBackgroundColor: "#3B82F6",
          pointBorderColor: "#ffffff",
          pointBorderWidth: 2,
          pointRadius: 4,
          pointHoverRadius: 6,
          pointHoverBackgroundColor: "#3B82F6",
          pointHoverBorderColor: "#ffffff",
          pointHoverBorderWidth: 2,
          tension: 0.4,
          fill: true,
          borderWidth: 2,
        },
        {
          label: "Monthly Incomes",
          data: dashboardData.monthlyIncomeData.map(
            (month: MonthlyData) => month.total
          ),
          borderColor: "#10B981",
          backgroundColor: "rgba(16, 185, 129, 0.2)",
          pointBackgroundColor: "#10B981",
          pointBorderColor: "#ffffff",
          pointBorderWidth: 2,
          pointRadius: 4,
          pointHoverRadius: 6,
          pointHoverBackgroundColor: "#10B981",
          pointHoverBorderColor: "#ffffff",
          pointHoverBorderWidth: 2,
          tension: 0.4,
          fill: true,
          borderWidth: 2,
        },
      ],
    }),
    [dashboardData.monthlyExpenseData, dashboardData.monthlyIncomeData]
  );

  const statsCards = useMemo(
    () => [
      {
        icon: <TrendingUp className="w-7 h-7" />,
        title: "Total Incomes",
        subtitle: "This Year",
        value: formatCurrency(dashboardData.totalIncomes),
        rawValue: dashboardData.totalIncomes,
        link: "/incomes",
        gradient: "from-sky-400 to-cyan-500",
        bgGradient: "from-sky-50 to-cyan-50",
        borderColor: "border-sky-200",
        darkBgGradient: "from-gray-800 to-gray-900",
        darkBorderColor: "border-gray-700",
      },
      {
        icon: <DollarSign className="w-7 h-7" />,
        title: "Total Expenses",
        subtitle: "This Year",
        value: formatCurrency(dashboardData.totalExpenses),
        rawValue: dashboardData.totalExpenses,
        link: "/expenses",
        gradient: "from-green-400 to-green-500",
        bgGradient: "from-green-50 to-green-50",
        borderColor: "border-green-200",
        darkBgGradient: "from-gray-800 to-gray-900",
        darkBorderColor: "border-gray-700",
      },
      {
        icon: <Target className="w-7 h-7" />,
        title: "Active Goals",
        subtitle: "Currently Saving",
        value: dashboardData.activeGoalsCount,
        rawValue: dashboardData.activeGoalsCount,
        link: "/goals",
        gradient: "from-emerald-400 to-teal-500",
        bgGradient: "from-emerald-50 to-teal-50",
        borderColor: "border-emerald-200",
        darkBgGradient: "from-gray-800 to-gray-900",
        darkBorderColor: "border-gray-700",
      },
      {
        icon: <Receipt className="w-7 h-7" />,
        title: "Upcoming Bills",
        subtitle: "Due Soon",
        value: dashboardData.upcomingBills.length,
        rawValue: dashboardData.upcomingBills.length,
        link: "/bills",
        gradient: "from-orange-400 to-orange-500",
        bgGradient: "from-orange-50 to-orange-50",
        borderColor: "border-orange-200",
        darkBgGradient: "from-gray-800 to-gray-900",
        darkBorderColor: "border-gray-700",
        urgent: dashboardData.upcomingBills.some((bill) => {
          const dueDate = new Date(bill.dueDate);
          const today = new Date();
          const diffTime = dueDate.getTime() - today.getTime();
          const diffDays = Math.ceil(diffTime / (1000 * 60 * 60 * 24));
          return diffDays <= 3 && diffDays >= 0;
        }),
        customRemindersCount: customRemindersCount,
      },
      {
        icon: <ShieldCheck className="w-7 h-7" />,
        title: "Warranties",
        subtitle: "Expiring Soon",
        value: dashboardData.expiringWarranties.length,
        rawValue: dashboardData.expiringWarranties.length,
        link: "/warranties",
        gradient: "from-purple-400 to-purple-500",
        bgGradient: "from-purple-50 to-purple-50",
        borderColor: "border-purple-200",
        darkBgGradient: "from-gray-800 to-gray-900",
        darkBorderColor: "border-gray-700",
      },
    ],
    [dashboardData, formatCurrency, customRemindersCount]
  );

  console.log("Dashboard render with data:", dashboardData);

  return (
    <div className="min-h-screen">
      <div className="max-w-7xl mx-auto space-y-6 sm:space-y-8">
        {/* Mobile-optimized Welcome Header */}
        <motion.header
          initial={{ opacity: 0, y: 20 }}
          animate={{ opacity: 1, y: 0 }}
          transition={{ duration: 0.4, ease: "easeOut" }}
          className="mb-6 sm:mb-8"
        >
          <div className="bg-white dark:bg-gray-800 rounded-lg sm:rounded-xl p-3 sm:p-4 lg:p-5 border border-gray-200 dark:border-gray-700 shadow-lg shadow-gray-200/20 dark:shadow-gray-900/20">
            <div>
              <div className="flex items-center space-x-2 sm:space-x-3 mb-2 sm:mb-3">
                <div className="relative">
                  <div className="h-10 w-10 sm:h-12 sm:w-12 rounded-lg sm:rounded-xl bg-gradient-to-br from-indigo-500 via-purple-500 to-indigo-600 flex items-center justify-center shadow-md shadow-indigo-500/20 ring-2 ring-white/40">
                    <User className="w-5 h-5 sm:w-6 sm:h-6 text-white" />
                  </div>
                  <div className="absolute -bottom-0.5 -right-0.5 w-3 h-3 sm:w-4 sm:h-4 bg-gradient-to-r from-emerald-400 to-green-500 rounded-full border border-white shadow-sm flex items-center justify-center">
                    <div className="w-1 h-1 sm:w-1.5 sm:h-1.5 bg-white rounded-full"></div>
                  </div>
                </div>

                <div className="flex-1 min-w-0">
                  <h1 className="text-lg sm:text-2xl lg:text-3xl font-bold bg-gradient-to-r from-slate-800 via-slate-700 to-slate-800 dark:from-white dark:via-gray-200 dark:to-white bg-clip-text text-transparent leading-tight">
                    {greeting}, {user?.name || "User"}!
                  </h1>
                  <p className="text-sm sm:text-base text-slate-600 dark:text-gray-300 mt-0.5 sm:mt-1">
                    Here's your financial snapshot for today.
                  </p>
                </div>

                {/* Notification Bell - Only on Dashboard */}
                <div className="hidden sm:block">
                  <NotificationBell />
                </div>
              </div>

              {/* Mobile Notification Bell */}
              <div className="sm:hidden flex justify-end mb-2">
                <NotificationBell />
              </div>

              {/* Mobile-optimized date display */}
              <div className="flex items-center pt-2 sm:pt-3 border-t border-slate-200/50 dark:border-gray-700/50">
                <div className="flex items-center space-x-1.5 sm:space-x-2">
                  <div className="w-1 h-1 sm:w-1.5 sm:h-1.5 bg-gray-400 rounded-full"></div>
                  <span className="text-xs font-medium text-slate-600 dark:text-gray-300">
                    {new Date().toLocaleDateString("en-US", {
                      weekday: "short",
                      month: "short",
                      day: "numeric",
                    })}
                  </span>
                </div>
              </div>
            </div>
          </div>
        </motion.header>

        {/* Error Display */}
        <AnimatePresence>
          {errors.stats && (
            <motion.div
              initial={{ opacity: 0, scale: 0.95 }}
              animate={{ opacity: 1, scale: 1 }}
              exit={{ opacity: 0, scale: 0.95 }}
              className="bg-red-50 dark:bg-red-950 border border-red-200 dark:border-red-700 rounded-xl p-4 mb-6"
            >
              <div className="flex items-start space-x-3">
                <AlertCircle className="w-5 h-5 text-red-500 dark:text-red-400 flex-shrink-0 mt-0.5" />
                <div>
                  <h3 className="text-sm font-semibold text-red-800 dark:text-red-200">
                    Error Loading Stats
                  </h3>
                  <p className="text-sm text-red-700 dark:text-red-300 mt-1">
                    {errors.stats}
                  </p>
                  <button
                    onClick={() => fetchStatsData()}
                    className="mt-2 text-sm text-red-600 hover:text-red-700 dark:text-red-400 dark:hover:text-red-300 font-medium"
                  >
                    Try again
                  </button>
                </div>
              </div>
            </motion.div>
          )}
        </AnimatePresence>
        <AnimatePresence>
          {errors.charts && (
            <motion.div
              initial={{ opacity: 0, scale: 0.95 }}
              animate={{ opacity: 1, scale: 1 }}
              exit={{ opacity: 0, scale: 0.95 }}
              className="bg-red-50 dark:bg-red-950 border border-red-200 dark:border-red-700 rounded-xl p-4 mb-6"
            >
              <div className="flex items-start space-x-3">
                <AlertCircle className="w-5 h-5 text-red-500 dark:text-red-400 flex-shrink-0 mt-0.5" />
                <div>
                  <h3 className="text-sm font-semibold text-red-800 dark:text-red-200">
                    Error Loading Charts
                  </h3>
                  <p className="text-sm text-red-700 dark:text-red-300 mt-1">
                    {errors.charts}
                  </p>
                  <button
                    onClick={() => fetchChartsData()}
                    className="mt-2 text-sm text-red-600 hover:text-red-700 dark:text-red-400 dark:hover:text-red-300 font-medium"
                  >
                    Try again
                  </button>
                </div>
              </div>
            </motion.div>
          )}
        </AnimatePresence>

        {/* Mobile-optimized Stats Grid */}
        <motion.section
          initial={{ opacity: 0, y: 20 }}
          animate={{ opacity: 1, y: 0 }}
          transition={{ delay: 0.1 }}
          className="grid grid-cols-1 sm:grid-cols-2 lg:grid-cols-5 gap-4 sm:gap-6"
        >
          {loadingStats
<<<<<<< HEAD
            ? Array.from({ length: 5 }).map((_, idx) => (
                <SkeletonCard key={idx} />
              ))
=======
            ? Array.from({ length: 4 }).map((_, idx) => (
              <SkeletonCard key={idx} />
            ))
>>>>>>> ce948eaa
            : statsCards.map((item, idx) => (
              <Link
                to={item.link}
                key={idx}
                className={`group relative p-4 sm:p-6 rounded-xl sm:rounded-2xl shadow-lg hover:shadow-xl transition-all duration-300 ease-out bg-white/50 dark:bg-gray-800/50 border ${item.borderColor
                  } dark:${item.darkBorderColor
                  } hover:scale-[1.02] overflow-hidden backdrop-blur-lg ${item.urgent ? "ring-2 ring-red-400 ring-opacity-50" : ""
                  } min-h-[120px] sm:min-h-[140px]`}
              >
                {/* Background Gradient */}
                <div className={`absolute inset-0 bg-gradient-to-br ${item.gradient} opacity-20 dark:opacity-10 group-hover:opacity-30 dark:group-hover:opacity-20 transition-opacity duration-300`}></div>

                {/* Urgent indicator */}
                {item.urgent && (
                  <div className="absolute top-2 right-2">
                    <div className="w-2.5 h-2.5 sm:w-3 sm:h-3 bg-red-500 rounded-full animate-pulse"></div>
                  </div>
                )}

                <div className="relative z-10 h-full flex flex-col">
                  <div className="flex items-start justify-between mb-3 sm:mb-4">
                    <div className="space-y-1 sm:space-y-2 flex-1 min-w-0">
                      <div className="flex flex-col sm:flex-row sm:items-center sm:space-x-2">
                        <h3 className="text-xs sm:text-sm font-bold text-slate-700 dark:text-gray-200 uppercase tracking-wider">
                          {item.title}
                        </h3>
                        {/* <span className="text-xs text-slate-500 font-medium">
                        {item.subtitle}
                      </span> */}
                      </div>
                      <p className="text-xl sm:text-2xl lg:text-3xl font-bold text-slate-800 dark:text-white break-words">
                        {item.value}
                      </p>
                      {/* Custom Reminders Count */}
                      {item.customRemindersCount !== undefined && item.customRemindersCount > 0 && (
                        <div className="flex items-center space-x-1.5 mt-2">
                          <AlarmClock className="w-4 h-4 text-blue-600 dark:text-blue-400" />
                          <span className="text-sm font-semibold text-blue-700 dark:text-blue-300">
                           Reminders:  {item.customRemindersCount}
                          </span>
                        </div>
                      )}
                    </div>
                    <div
                      className={`p-2 sm:p-3 rounded-lg sm:rounded-xl bg-gradient-to-r ${item.gradient} shadow-lg flex-shrink-0 ml-2`}
                    >
                      <span className="text-white">{item.icon}</span>
                    </div>
                  </div>

                  <div className="flex items-center justify-between mt-auto">
                    <span className="text-xs sm:text-sm text-slate-600 dark:text-gray-300 font-medium group-hover:text-slate-800 dark:group-hover:text-white transition-colors flex items-center">
                      View Details
                      <ArrowRight className="w-3 h-3 sm:w-4 sm:h-4 ml-1 sm:ml-2 transform group-hover:translate-x-1 transition-transform duration-200" />
                    </span>
                    {item.urgent && (
                      <span className="text-xs text-red-600 font-semibold">
                        URGENT
                      </span>
                    )}
                  </div>
                </div>
              </Link>
            ))}
        </motion.section>

        {/* Bank Accounts Section */}
        <motion.section
          initial={{ opacity: 0, y: 20 }}
          animate={{ opacity: 1, y: 0 }}
          transition={{ delay: 0.2 }}
          className="bg-white dark:bg-gray-800 p-4 sm:p-6 lg:p-8 rounded-lg sm:rounded-xl shadow-sm border border-gray-200 dark:border-gray-700"
        >
          <h2 className="text-xl sm:text-2xl font-bold text-gray-900 dark:text-white mb-4 sm:mb-6">
            Bank Accounts
          </h2>
          {bankAccountsLoading ? (
            <div className="grid grid-cols-1 md:grid-cols-2 gap-4">
              {Array.from({ length: 2 }).map((_, idx) => (
                <div key={idx} className="bg-gray-100 dark:bg-gray-700 rounded-lg p-4 animate-pulse">
                  <div className="h-4 bg-gray-300 dark:bg-gray-600 rounded w-3/4 mb-2"></div>
                  <div className="h-4 bg-gray-300 dark:bg-gray-600 rounded w-1/2"></div>
                </div>
              ))}
            </div>
          ) : bankAccounts.length > 0 ? (
            <div className="grid grid-cols-1 sm:grid-cols-2 lg:grid-cols-3 gap-4">
              {bankAccounts.map((account) => (
                <div
                  key={account._id}
                  className="group relative p-4 sm:p-6 rounded-xl sm:rounded-2xl shadow-lg hover:shadow-xl transition-all duration-300 ease-out bg-white/50 dark:bg-gray-800/50 border border-indigo-200 dark:border-gray-700 hover:scale-[1.02] overflow-hidden backdrop-blur-lg min-h-[120px] sm:min-h-[140px]"
                >
                  {/* Background Gradient */}
                  <div className="absolute inset-0 bg-gradient-to-br from-indigo-400 to-purple-500 opacity-20 dark:opacity-10 group-hover:opacity-30 dark:group-hover:opacity-20 transition-opacity duration-300"></div>

                  <div className="relative z-10 h-full flex flex-col">
                    <div className="flex items-start justify-between mb-3 sm:mb-4">
                      <div className="space-y-1 sm:space-y-2 flex-1 min-w-0">
                        <h3 className="text-xs sm:text-sm font-bold text-slate-700 dark:text-gray-200 uppercase tracking-wider">
                          {account.bankName}
                        </h3>
                        <p className="text-xl sm:text-2xl lg:text-3xl font-bold text-slate-800 dark:text-white break-words">
                          {formatCurrency(account.currentBalance)}
                        </p>
                      </div>
                      <div
                        className="p-2 sm:p-3 rounded-lg sm:rounded-xl bg-gradient-to-r from-indigo-500 to-purple-600 shadow-lg flex-shrink-0 ml-2"
                      >
                        <CreditCard className="w-7 h-7 text-white" />
                      </div>
                    </div>

                    <div className="flex items-center justify-between mt-auto">
                      <span className="text-xs sm:text-sm text-slate-600 dark:text-gray-300 font-medium">
                        {account.accountName} ({account.accountType})
                      </span>
                      <Link
                        to="/bank-accounts"
                        className="text-xs sm:text-sm text-indigo-600 dark:text-indigo-400 font-medium group-hover:text-indigo-800 dark:group-hover:text-indigo-300 transition-colors flex items-center"
                      >
                        Manage
                        <ArrowRight className="w-3 h-3 sm:w-4 sm:h-4 ml-1 sm:ml-2 transform group-hover:translate-x-1 transition-transform duration-200" />
                      </Link>
                    </div>
                  </div>
                </div>
              ))}
            </div>
          ) : (
            <div className="text-center py-4 text-gray-500 dark:text-gray-400">
              No bank accounts added yet.
            </div>
          )}
        </motion.section>

        {/* Mobile-optimized Charts Section */}
        <motion.section
          initial={{ opacity: 0, y: 20 }}
          animate={{ opacity: 1, y: 0 }}
          transition={{ delay: 0.2 }}
          className="grid grid-cols-1 lg:grid-cols-5 gap-4 sm:gap-6"
        >
          {loadingCharts ? (
            <>
              <SkeletonChart />
              <SkeletonDoughnut />
            </>
          ) : (
            <>
              {/* Monthly Expenses Chart */}
              <div className="lg:col-span-3 bg-white dark:bg-gray-800 p-4 sm:p-6 lg:p-8 rounded-lg sm:rounded-xl shadow-sm border border-gray-200 dark:border-gray-700">
                <div className="flex flex-col sm:flex-row sm:items-center sm:justify-between mb-4 sm:mb-6 lg:mb-8 space-y-2 sm:space-y-0">
                  <div className="flex items-center space-x-2 sm:space-x-3">
                    <div className="p-2 sm:p-2.5 rounded-lg bg-gradient-to-r from-blue-500 to-indigo-600">
                      <TrendingUp className="w-4 h-4 sm:w-5 sm:h-5 text-white" />
                    </div>
                    <div>
                      <h3 className="text-base sm:text-lg font-semibold text-gray-900 dark:text-white">
                        Monthly Overview
                      </h3>
                      <p className="text-xs sm:text-sm text-gray-500 dark:text-gray-400 mt-0.5">
                        Income vs. Expense trends
                      </p>
                    </div>
                  </div>
                  <div className="text-left sm:text-right">
                    <div className="text-sm font-medium text-gray-900 dark:text-white">
                      {new Date().getFullYear()}
                    </div>
                    <div className="text-xs text-gray-500 dark:text-gray-400 mt-0.5">
                      Year to date
                    </div>
                  </div>
                </div>
                <div className="h-64 sm:h-72 lg:h-80">
                  {dashboardData.monthlyExpenseData.length > 0 ||
                    dashboardData.monthlyIncomeData.length > 0 ? (
                    <Line
                      data={monthlyChartData}
                      options={{
                        responsive: true,
                        maintainAspectRatio: false,
                        interaction: {
                          intersect: false,
                          mode: "index" as const,
                        },
                        layout: {
                          padding: {
                            top: 20,
                            right: 20,
                            bottom: 10,
                            left: 10,
                          },
                        },
                        scales: {
                          y: {
                            beginAtZero: true,
                            grid: {
                              color: theme === "dark" ? "rgba(255, 255, 255, 0.1)" : "rgba(0, 0, 0, 0.05)",
                              lineWidth: 1,
                              drawTicks: false,
                            },
                            border: {
                              display: true,
                              color: theme === "dark" ? "#4b5563" : "#e2e8f0",
                              width: 1,
                            },
                            ticks: {
                              callback: (value) => {
                                const numValue = Number(value);
                                if (numValue >= 1000000) {
                                  return `${user?.preferences?.currency || "USD"
                                    }${(numValue / 1000000).toFixed(1)}M`;
                                } else if (numValue >= 1000) {
                                  return `${user?.preferences?.currency || "USD"
                                    }${(numValue / 1000).toFixed(0)}K`;
                                }
                                return `${user?.preferences?.currency || "USD"
                                  }${numValue.toLocaleString()}`;
                              },
                              font: {
                                size: 11,
                                family: "Inter, sans-serif",
                                weight: 500,
                              },
                              color: theme === "dark" ? "#9ca3af" : "#6b7280",
                              padding: 12,
                              maxTicksLimit: 6,
                            },
                          },
                          x: {
                            grid: {
                              display: false,
                            },
                            border: {
                              display: true,
                              color: theme === "dark" ? "#4b5563" : "#e2e8f0",
                              width: 1,
                            },
                            ticks: {
                              font: {
                                size: 11,
                                family: "Inter, sans-serif",
                                weight: 500,
                              },
                              color: theme === "dark" ? "#9ca3af" : "#6b7280",
                              padding: 8,
                            },
                          },
                        },
                        plugins: {
                          legend: {
                            display: true,
                            position: "top" as const,
                            align: "end" as const,
                            labels: {
                              boxWidth: 12,
                              padding: 20,
                              color: theme === "dark" ? "#9ca3af" : "#6b7280",
                              font: {
                                size: 12,
                                family: "Inter, sans-serif",
                                weight: 500,
                              },
                            },
                          },
                          tooltip: {
                            enabled: true,
                            backgroundColor:
                              theme === "dark" ? "#1f2937" : "#ffffff",
                            titleColor:
                              theme === "dark" ? "#f9fafb" : "#1f2937",
                            bodyColor: theme === "dark" ? "#d1d5db" : "#374151",
                            borderColor:
                              theme === "dark" ? "#4b5563" : "#e5e7eb",
                            borderWidth: 1,
                            titleFont: {
                              size: 13,
                              family: "Inter, sans-serif",
                              weight: 600,
                            },
                            bodyFont: {
                              size: 12,
                              family: "Inter, sans-serif",
                              weight: 500,
                            },
                            padding: 12,
                            cornerRadius: 8,
                            displayColors: true,
                            caretSize: 6,
                            caretPadding: 8,
                            callbacks: {
                              title: (context) => {
                                return `${context[0].label
                                  } ${new Date().getFullYear()}`;
                              },
                              label: (context) => {
                                const label = context.dataset.label || "";
                                const value = context.parsed.y;
                                if (value !== null) {
                                  return `${label}: ${user?.preferences?.currency || "USD"
                                    }${value.toLocaleString()}`;
                                }
                                return "";
                              },
                            },
                          },
                        },
                        elements: {
                          point: {
                            hoverRadius: 6,
                            hitRadius: 8,
                          },
                          line: {
                            borderCapStyle: "round" as const,
                            borderJoinStyle: "round" as const,
                          },
                        },
                      }}
                    />
                  ) : (
                    <div className="h-full flex items-center justify-center">
                      <div className="text-center">
                        <TrendingUp className="w-16 h-16 text-slate-300 dark:text-gray-600 mx-auto mb-4" />
                        <p className="text-slate-500 dark:text-gray-400 font-medium">
                          No income or expense data available
                        </p>
                      </div>
                    </div>
                  )}
                </div>
              </div>

              {/* Category Charts */}
              <div className="lg:col-span-2 bg-white dark:bg-gray-800 p-4 sm:p-6 lg:p-8 rounded-lg sm:rounded-xl shadow-sm border border-gray-200 dark:border-gray-700">
                <div className="flex flex-col sm:flex-row sm:items-center sm:justify-between mb-4 sm:mb-6 lg:mb-8 space-y-2 sm:space-y-0">
                  <div className="flex items-center space-x-2 sm:space-x-3">
                    <div className="p-2 sm:p-2.5 rounded-lg bg-gradient-to-r from-purple-500 to-violet-600">
                      <Target className="w-4 h-4 sm:w-5 sm:h-5 text-white" />
                    </div>
                    <div>
                      <h3 className="text-base sm:text-lg font-semibold text-gray-900 dark:text-white">
                        Category Breakdown
                      </h3>
                      <p className="text-xs sm:text-sm text-gray-500 dark:text-gray-400 mt-0.5">
                        Income vs. Expense
                      </p>
                    </div>
                  </div>
                </div>
                <div className="grid grid-cols-1 md:grid-cols-2 gap-6">
                  <div className="flex flex-col items-center">
                    <h4 className="text-sm font-semibold text-gray-700 dark:text-gray-200 mb-2">
                      Expenses
                    </h4>
                    <div className="w-full h-48 relative">
                      {dashboardData.categoryData.length > 0 ? (
                        <>
                          <Doughnut
                            data={expenseCategoryChartData}
                            options={doughnutChartOptions(theme, formatCurrency)}
                          />
                          <div className="absolute inset-0 flex flex-col items-center justify-center pointer-events-none">
                            <span className="text-xs text-gray-500 dark:text-gray-400">Total</span>
                            <span className="text-lg font-bold text-gray-800 dark:text-white">
                              {formatCurrency(dashboardData.categoryData.reduce((acc, cat) => acc + cat.total, 0))}
                            </span>
                          </div>
                        </>
                      ) : (
                        <div className="h-full flex items-center justify-center text-center text-xs text-slate-500 dark:text-gray-400">
                          No expense data
                        </div>
                      )}
                    </div>
                  </div>
                  <div className="flex flex-col items-center">
                    <h4 className="text-sm font-semibold text-gray-700 dark:text-gray-200 mb-2">
                      Incomes
                    </h4>
                    <div className="w-full h-48 relative">
                      {dashboardData.incomeCategoryData.length > 0 ? (
                        <>
                          <Doughnut
                            data={incomeCategoryChartData}
                            options={doughnutChartOptions(theme, formatCurrency)}
                          />
                          <div className="absolute inset-0 flex flex-col items-center justify-center pointer-events-none">
                            <span className="text-xs text-gray-500 dark:text-gray-400">Total</span>
                            <span className="text-lg font-bold text-gray-800 dark:text-white">
                              {formatCurrency(dashboardData.incomeCategoryData.reduce((acc, cat) => acc + cat.total, 0))}
                            </span>
                          </div>
                        </>
                      ) : (
                        <div className="h-full flex items-center justify-center text-center text-xs text-slate-500 dark:text-gray-400">
                          No income data
                        </div>
                      )}
                    </div>
                  </div>
                </div>
              </div>
            </>
          )}
        </motion.section>

        {/* Financial Health Score Section */}
        <FinancialHealthScore />
      </div>
    </div>
  );
};

export default Dashboard;<|MERGE_RESOLUTION|>--- conflicted
+++ resolved
@@ -194,7 +194,7 @@
         Promise.all([
           api.get("/bills/upcoming/reminders"),
           api.get("/warranties/expiring/soon"),
-<<<<<<< HEAD
+
           api.get("/goals"),
         ]);
 
@@ -204,12 +204,11 @@
       const activeGoals = goalsRes.data.filter((goal: any) => !goal.isAchieved);
       const totalGoalsTarget = activeGoals.reduce((sum: number, goal: any) => sum + goal.targetAmount, 0);
       const totalGoalsSaved = activeGoals.reduce((sum: number, goal: any) => sum + goal.currentAmount, 0);
-=======
           getCustomRemindersCount(),
         ]);
 
       const [billsRes, warrantiesRes, customRemindersRes] = await retryWithBackoff(fetchData);
->>>>>>> ce948eaa
+
 
       setDashboardData((prev) => ({
         ...prev,
@@ -625,15 +624,14 @@
           className="grid grid-cols-1 sm:grid-cols-2 lg:grid-cols-5 gap-4 sm:gap-6"
         >
           {loadingStats
-<<<<<<< HEAD
+
             ? Array.from({ length: 5 }).map((_, idx) => (
                 <SkeletonCard key={idx} />
               ))
-=======
             ? Array.from({ length: 4 }).map((_, idx) => (
               <SkeletonCard key={idx} />
             ))
->>>>>>> ce948eaa
+
             : statsCards.map((item, idx) => (
               <Link
                 to={item.link}
