import { Menu as HeadlessMenu, Transition } from "@headlessui/react";
import { AnimatePresence, motion } from "framer-motion";
import {
  BarChart3,
  ChevronsLeft,
  ChevronsRight,
  DollarSign,
  Home,
  Info,
  Landmark,
  LogOut,
  Menu,
  Receipt,
  Repeat,
  Settings,
  ShieldCheck,
  Target,
  TrendingUp,
  User,
<<<<<<< HEAD
  X as XIcon,
  Trophy,
=======
  X as XIcon
>>>>>>> 863c34eb
} from "lucide-react";
import React, {
  Fragment,
  useCallback,
  useEffect,
  useMemo,
  useRef,
  useState,
} from "react";
import { Link, Outlet, useLocation } from "react-router-dom";
import LogoutConfirmModal from "../components/LogoutConfirmModal";
import { useAuth } from "../contexts/auth-exports";

//
// HOOK: media query
//
function useMediaQuery(query: string) {
  const [matches, setMatches] = useState(
    typeof window !== "undefined" ? window.matchMedia(query).matches : false
  );

  useEffect(() => {
    const media = window.matchMedia(query);
    const listener = () => setMatches(media.matches);
    listener(); // fire once initially
    media.addEventListener("change", listener);
    return () => media.removeEventListener("change", listener);
  }, [query]);

  return matches;
}

//
// TYPES
//
type NavigationItem = {
  name: string;
  path: string;
  icon: React.ReactNode;
  gradient: string;
};

type UserData = {
  name?: string;
  email?: string;
  avatar?: string;
};

type SidebarProps = {
  isCollapsed: boolean;
  onToggleCollapse: () => void;
  onClose: () => void;
  user: UserData | null;
  onLogout: () => void;
  isActive: (path: string) => boolean;
};

//
// CONSTANTS
//
const NAVIGATION_ITEMS: NavigationItem[] = [
  {
    name: "Dashboard",
    path: "/",
    icon: <Home className="w-4 h-4" />,
    gradient: "from-blue-500 to-indigo-600",
  },
  {
    name: "Incomes",
    path: "/incomes",
    icon: <TrendingUp className="w-4 h-4" />,
    gradient: "from-sky-500 to-cyan-600",
  },
  {
    name: "Expenses",
    path: "/expenses",
    icon: <DollarSign className="w-4 h-4" />,
    gradient: "from-green-500 to-emerald-600",
  },
  {
    name: "Bills",
    path: "/bills",
    icon: <Receipt className="w-4 h-4" />,
    gradient: "from-amber-500 to-orange-600",
  },
  {
    name: "Recurring",
    path: "/recurring",
    icon: <Repeat className="w-4 h-4" />,
    gradient: "from-indigo-500 to-purple-600",
  },
  {
    name: "Goals",
    path: "/goals",
    icon: <Target className="w-4 h-4" />,
    gradient: "from-emerald-500 to-teal-600",
  },
  {
    name: "Achievements",
    path: "/achievements",
    icon: <Trophy className="w-4 h-4" />,
    gradient: "from-yellow-500 to-orange-600",
  },
  {
    name: "Monthly View",
    path: "/monthly",
    icon: <BarChart3 className="w-4 h-4" />,
    gradient: "from-purple-500 to-indigo-600",
  },
  {
    name: "Warranties",
    path: "/warranties",
    icon: <ShieldCheck className="w-4 h-4" />,
    gradient: "from-purple-500 to-violet-600",
  },
];

const ANIMATION_VARIANTS = {
  sidebar: {
    open: {
      x: 0,
      opacity: 1,
      transition: { type: "tween", duration: 0.25, ease: "easeOut" },
    },
    closed: {
      x: "-100%",
      opacity: 0,
      transition: { type: "tween", duration: 0.25, ease: "easeIn" },
    },
  },
  overlay: {
    open: { opacity: 1, transition: { duration: 0.15 } },
    closed: { opacity: 0, transition: { duration: 0.15 } },
  },
};

//
// Collapse Button
//
const CollapseButton: React.FC<{
  isCollapsed: boolean;
  onToggle: () => void;
}> = ({ isCollapsed, onToggle }) => (
  <button
    onClick={onToggle}
    className="hidden md:flex absolute -right-3 top-1/2 z-20 -translate-y-1/2 items-center justify-center rounded-full border-2 border-slate-900 bg-slate-700 text-slate-200 shadow-lg transition-all duration-200 hover:bg-indigo-600 hover:text-white focus:outline-none focus:ring-4 focus:ring-indigo-500/50 h-6 w-6"
    aria-label={isCollapsed ? "Expand sidebar" : "Collapse sidebar"}
  >
    <AnimatePresence mode="wait">
      <motion.div
        key={isCollapsed ? "right" : "left"}
        initial={{ opacity: 0, rotate: -90 }}
        animate={{ opacity: 1, rotate: 0, transition: { duration: 0.2 } }}
        exit={{ opacity: 0, rotate: 90, transition: { duration: 0.2 } }}
        style={{ transformOrigin: "center" }}
      >
        {isCollapsed ? (
          <ChevronsRight className="h-4 w-4" />
        ) : (
          <ChevronsLeft className="h-4 w-4" />
        )}
      </motion.div>
    </AnimatePresence>
  </button>
);

//
// Navigation Item
//
const NavigationItem: React.FC<{
  item: NavigationItem;
  isActive: boolean;
  onNavigate: () => void;
  isCollapsed: boolean;
}> = React.memo(({ item, isActive, onNavigate, isCollapsed }) => (
  <li>
    <div className="relative">
      <Link
        to={item.path}
        onClick={onNavigate}
        className={`group relative flex items-center gap-3 rounded-lg px-3 py-2.5 text-xs font-semibold transition-all duration-150 ease-out
          ${
            isActive
              ? "bg-gradient-to-r from-indigo-600 to-purple-600 text-white shadow-lg shadow-indigo-500/25"
              : "text-slate-200 hover:bg-white/10 hover:text-white"
          }
          ${isCollapsed ? "justify-center" : ""}`}
        aria-current={isActive ? "page" : undefined}
      >
        {/* Icon */}
        <div
          className={`relative z-10 rounded-md p-1.5 ${
            isActive
              ? "bg-white/20"
              : `bg-gradient-to-r ${item.gradient} opacity-90 group-hover:opacity-100`
          } transition-all duration-150`}
        >
          {item.icon}
        </div>
        {/* Text */}
        <AnimatePresence>
          {!isCollapsed && (
            <motion.span
              initial={{ opacity: 0, x: -10 }}
              animate={{
                opacity: 1,
                x: 0,
                transition: { delay: 0.1, duration: 0.2 },
              }}
              exit={{ opacity: 0, x: -10, transition: { duration: 0.2 } }}
              className="relative z-10 whitespace-nowrap font-semibold"
            >
              {item.name}
            </motion.span>
          )}
        </AnimatePresence>
        {/* Tooltip for collapsed state */}
        {isCollapsed && (
          <span className="absolute left-full ml-4 scale-95 transform whitespace-nowrap rounded-md bg-slate-800 px-2 py-1 text-xs font-semibold text-white shadow-lg opacity-0 transition-all duration-200 group-hover:scale-100 group-hover:opacity-100 group-hover:delay-300 pointer-events-none z-50">
            {item.name}
          </span>
        )}
      </Link>
    </div>
  </li>
));

//
// User Menu
//
const UserMenu: React.FC<{
  user: UserData | null;
  onLogout: () => void;
  isCollapsed: boolean;
  onNavigate?: () => void;
}> = ({ user, onLogout, isCollapsed, onNavigate }) => {
  const [avatarError, setAvatarError] = useState(false);

  const avatarUrl = useMemo(() => {
    if (avatarError || !user?.avatar) {
      return `https://ui-avatars.com/api/?name=${encodeURIComponent(
        user?.name || "U"
      )}&background=6366f1&color=ffffff&size=40`;
    }
    return user.avatar.split("=")[0];
  }, [user, avatarError]);

  return (
    <HeadlessMenu as="div" className="relative w-full text-left">
      {({ open }) => (
        <>
          <HeadlessMenu.Button
            className={`group flex w-full items-center gap-3 rounded-xl text-sm font-medium transition-all duration-200
            ${isCollapsed ? "justify-center p-2" : "px-3 py-2.5"}
            text-slate-200 hover:bg-white/10 hover:text-white bg-white/5 backdrop-blur-sm border border-white/10`}
          >
            <div className="h-9 w-9 rounded-full overflow-hidden bg-gradient-to-br from-indigo-500 to-purple-600 ring-2 ring-white/20 shadow-md">
              <img
                src={avatarUrl}
                alt={user?.name ? `${user.name} avatar` : "User avatar"}
                referrerPolicy="no-referrer"
                onError={() => setAvatarError(true)}
                className="h-full w-full object-cover"
              />
            </div>
            <AnimatePresence>
              {!isCollapsed && (
                <motion.div
                  initial={{ opacity: 0, x: -10 }}
                  animate={{
                    opacity: 1,
                    x: 0,
                    transition: { delay: 0.1, duration: 0.2 },
                  }}
                  exit={{ opacity: 0, x: -10, transition: { duration: 0.2 } }}
                  className="flex min-w-0 flex-col whitespace-nowrap"
                >
                  <p className="truncate font-semibold text-slate-100">
                    {user?.name || "User"}
                  </p>
                </motion.div>
              )}
            </AnimatePresence>
          </HeadlessMenu.Button>

          <Transition
            as={Fragment}
            show={open}
            enter="transition ease-out duration-100"
            enterFrom="transform opacity-0 scale-95"
            enterTo="transform opacity-100 scale-100"
            leave="transition ease-in duration-75"
            leaveFrom="transform opacity-100 scale-100"
            leaveTo="transform opacity-0 scale-95"
          >
            <HeadlessMenu.Items
              static
              className={`absolute z-20 w-48 rounded-xl bg-slate-800/90 p-1 backdrop-blur-lg shadow-lg ring-1 ring-white/10 focus:outline-none ${
                isCollapsed
                  ? "bottom-0 left-full ml-2"
                  : "bottom-full left-0 mb-2"
              }`}
            >
              <HeadlessMenu.Item>
                {({ active }) => (
                  <Link
                    to="/profile"
                    onClick={onNavigate}
                    className={`${
                      active ? "bg-white/10 text-white" : "text-slate-200"
                    } flex items-center rounded-md px-3 py-2 text-sm font-semibold`}
                  >
                    <User className="mr-2 h-4 w-4" /> Profile
                  </Link>
                )}
             </HeadlessMenu.Item>
                <HeadlessMenu.Item>
                {({ active }) => (
                  <Link
                    to="/customcategories"
                    onClick={onNavigate}
                    className={`${
                      active ? "bg-white/10 text-white" : "text-slate-200"
                    } flex items-center rounded-md px-3 py-2 text-sm font-semibold`}
                  >
                    <Settings className="mr-2 h-4 w-4" /> Custom Settings
                  </Link>
                )}

              </HeadlessMenu.Item>
              <HeadlessMenu.Item>
                {({ active }) => (
                  <Link
                    to="/bank-accounts"
                    onClick={onNavigate}
                    className={`${
                      active ? "bg-white/10 text-white" : "text-slate-200"
                    } flex items-center rounded-md px-3 py-2 text-sm font-semibold`}
                  >
                    <Landmark className="mr-2 h-4 w-4" /> Bank Accounts
                  </Link>
                )}
              </HeadlessMenu.Item>
              <HeadlessMenu.Item>
                {({ active }) => (
                  <Link
                    to="/about"
                    onClick={onNavigate}
                    className={`${
                      active ? "bg-white/10 text-white" : "text-slate-200"
                    } flex items-center rounded-md px-3 py-2 text-sm font-semibold`}
                  >
                    <Info className="mr-2 h-4 w-4" /> About
                  </Link>
                )}
              </HeadlessMenu.Item>
              <div className="my-1 h-px bg-white/10" />
              <HeadlessMenu.Item>
                {({ active }) => (
                  <button
                    onClick={onLogout}
                    className={`${
                      active ? "bg-rose-500/20 text-rose-300" : "text-rose-300"
                    } flex w-full items-center rounded-md px-3 py-2 text-sm font-semibold`}
                  >
                    <LogOut className="mr-2 h-4 w-4" /> Sign Out
                  </button>
                )}
              </HeadlessMenu.Item>
            </HeadlessMenu.Items>
          </Transition>
        </>
      )}
    </HeadlessMenu>
  );
};

//
// Logo
//
const LogoSection: React.FC<{ isCollapsed: boolean }> = ({ isCollapsed }) => (
  <div
    className={`flex items-center mb-6 bg-white/10 rounded-xl backdrop-blur-sm border border-white/20 transition-all duration-200 ${
      isCollapsed ? "p-2 justify-center" : "p-3"
    }`}
  >
    <img
      src="https://i.postimg.cc/CLV2pkZr/logo.png"
      alt="SmartSpend Logo"
      className="h-8 w-8 rounded-lg shadow-md"
      onError={(e) => (e.currentTarget.style.display = "none")}
    />
    <AnimatePresence>
      {!isCollapsed && (
        <motion.div
          initial={{ opacity: 0, x: -20 }}
          animate={{ opacity: 1, x: 0, transition: { duration: 0.2 } }}
          exit={{ opacity: 0, x: -20, transition: { duration: 0.2 } }}
          className="ml-3 flex flex-col leading-tight"
        >
          <span className="text-lg font-bold bg-gradient-to-r from-white to-slate-200 bg-clip-text text-transparent">
            Smart
            <span className="bg-gradient-to-r from-indigo-400 to-purple-400 bg-clip-text text-transparent">
              Spend
            </span>
          </span>
          <span className="text-[10px] text-slate-300 font-medium -mt-0.5">
            Manage • Save • Optimize
          </span>
        </motion.div>
      )}
    </AnimatePresence>
  </div>
);

//
// Navigation Section
//
const NavigationSection: React.FC<{
  items: NavigationItem[];
  isActive: (path: string) => boolean;
  onNavigate: () => void;
  isCollapsed: boolean;
}> = ({ items, isActive, onNavigate, isCollapsed }) => (
  <nav className="flex-1" role="navigation">
    <ul className="space-y-3.5">
      {items.map((item) => (
        <NavigationItem
          key={item.path}
          item={item}
          isActive={isActive(item.path)}
          onNavigate={onNavigate}
          isCollapsed={isCollapsed}
        />
      ))}
    </ul>
  </nav>
);

//
// Sidebar
//
const Sidebar: React.FC<SidebarProps> = ({
  isCollapsed,
  onToggleCollapse,
  onClose,
  user,
  onLogout,
  isActive,
}) => {
  const scrollContainerRef = useRef<HTMLDivElement>(null);
  const topIndicatorRef = useRef<HTMLDivElement>(null);
  const bottomIndicatorRef = useRef<HTMLDivElement>(null);

  const handleScroll = useCallback(() => {
    if (
      !scrollContainerRef.current ||
      !topIndicatorRef.current ||
      !bottomIndicatorRef.current
    )
      return;

    const { scrollTop, scrollHeight, clientHeight } =
      scrollContainerRef.current;
    const scrollBottom = scrollHeight - clientHeight - scrollTop;

    // Show/hide top indicator
    if (scrollTop > 10) {
      topIndicatorRef.current.classList.add("opacity-100");
    } else {
      topIndicatorRef.current.classList.remove("opacity-100");
    }

    // Show/hide bottom indicator
    if (scrollBottom > 10) {
      bottomIndicatorRef.current.classList.add("opacity-100");
    } else {
      bottomIndicatorRef.current.classList.remove("opacity-100");
    }
  }, []);

  useEffect(() => {
    const scrollContainer = scrollContainerRef.current;
    if (scrollContainer) {
      scrollContainer.addEventListener("scroll", handleScroll);
      // Initial check
      handleScroll();
      return () => scrollContainer.removeEventListener("scroll", handleScroll);
    }
  }, [handleScroll]);

  return (
    <>
      <CollapseButton isCollapsed={isCollapsed} onToggle={onToggleCollapse} />
      <div
        className={`relative flex h-full flex-col bg-gray-800 text-slate-100 transition-all duration-300 ${
          isCollapsed ? "px-2" : "px-4"
        }`}
      >
        <div className="flex flex-col h-full pt-4 pb-4">
          <LogoSection isCollapsed={isCollapsed} />

          <div
            ref={scrollContainerRef}
            className="flex-1 overflow-y-auto overflow-x-hidden py-2 px-2 relative"
          >
            <div
              ref={topIndicatorRef}
              className="absolute top-0 left-0 right-0 h-6 bg-gradient-to-b from-slate-900 to-transparent z-10 pointer-events-none opacity-0 transition-opacity duration-200"
            ></div>
            <div
              ref={bottomIndicatorRef}
              className="absolute bottom-0 left-0 right-0 h-6 bg-gradient-to-t from-slate-900 to-transparent z-10 pointer-events-none opacity-0 transition-opacity duration-200"
            ></div>
            <NavigationSection
              items={NAVIGATION_ITEMS}
              isActive={isActive}
              onNavigate={onClose}
              isCollapsed={isCollapsed}
            />
          </div>

          <div className="mt-6 border-t border-white/20 pt-4">
            <UserMenu
              user={user}
              onLogout={onLogout}
              isCollapsed={isCollapsed}
              onNavigate={onClose}
            />
          </div>
        </div>
      </div>
    </>
  );
};

//
// MobileMenuButton
//
const MobileMenuButton: React.FC<{
  onOpen: () => void;
  onClose: () => void;
  isOpen: boolean;
}> = ({ onOpen, onClose, isOpen }) => (
  <div className="md:hidden bg-white/80 dark:bg-gray-800/80 backdrop-blur-md border-b border-slate-200/50 dark:border-gray-700/50 px-3 py-2.5 shadow-sm">
    <div className="flex items-center justify-between">
      {isOpen ? (
        <button
          onClick={onClose}
          className="p-2 rounded-lg text-slate-800 dark:text-slate-200 hover:bg-slate-300/80 dark:hover:bg-gray-700/80"
          aria-label="Close menu"
        >
          <XIcon className="w-5 h-5" />
        </button>
      ) : (
        <button
          onClick={onOpen}
          className="p-2 rounded-lg text-slate-800 dark:text-slate-200 hover:bg-slate-300/80 dark:hover:bg-gray-700/80"
          aria-label="Open menu"
        >
          <Menu className="w-5 h-5" />
        </button>
      )}
      <div className="flex-1 text-center">
        <span className="text-base font-bold bg-gradient-to-r from-slate-800 to-slate-600 dark:from-slate-200 dark:to-slate-400 bg-clip-text text-transparent">
          Smart
          <span className="bg-gradient-to-r from-indigo-500 to-purple-500 dark:from-indigo-400 dark:to-purple-500 bg-clip-text text-transparent">
            Spend
          </span>
        </span>
      </div>
      {/* Notification Bell for mobile - REMOVED to show only on Dashboard */}
      <div className="w-10 flex justify-end">
        {/* NotificationBell removed from here */}
      </div>
    </div>
  </div>
);

//
// ErrorMessage
//
const ErrorMessage: React.FC<{ message: string; onDismiss: () => void }> = ({
  message,
  onDismiss,
}) => {
  useEffect(() => {
    const t = setTimeout(onDismiss, 5000);
    return () => clearTimeout(t);
  }, [onDismiss]);

  return (
    <div className="fixed bottom-4 right-4 z-50 rounded-xl bg-rose-500/90 px-4 py-2.5 text-sm text-white shadow-lg backdrop-blur-sm flex items-center">
      {message}
      <button
        onClick={onDismiss}
        className="ml-3 text-white/80 hover:text-white"
      >
        <XIcon className="h-4 w-4" />
      </button>
    </div>
  );
};

//
// MAIN LAYOUT
//
const DashboardLayout: React.FC = () => {
  const [sidebarOpen, setSidebarOpen] = useState(false);
  const [isCollapsed, setIsCollapsed] = useState(
    () => localStorage.getItem("sidebarCollapsed") === "true"
  );
  const { user, logout, loading: authLoading } = useAuth();
  const [error, setError] = useState<string | null>(null);
  const [showLogoutConfirm, setShowLogoutConfirm] = useState(false);

  const location = useLocation();
  const isMobile = useMediaQuery("(max-width: 767px)");
  const effectiveCollapsed = isMobile ? false : isCollapsed;

  const isActive = useCallback(
    (path: string) =>
      path === "/"
        ? location.pathname === "/"
        : location.pathname.startsWith(path),
    [location.pathname]
  );

  useEffect(() => {
    localStorage.setItem("sidebarCollapsed", String(isCollapsed));
  }, [isCollapsed]);

  const handleLogoutConfirm = useCallback(async () => {
    try {
      await logout();
      setShowLogoutConfirm(false);
    } catch {
      setError("Failed to sign out. Please try again.");
    }
  }, [logout]);

  return (
    <div className="h-screen flex overflow-hidden overflow-x-hidden bg-gradient-to-br from-slate-50 to-slate-100 dark:from-gray-900 dark:to-gray-800 font-sans">
      {/* Mobile Sidebar */}
      {/* Mobile Sidebar */}
      <AnimatePresence>
        {sidebarOpen && (
          <motion.div
            className="fixed inset-0 z-50 md:hidden"
            initial="closed"
            animate="open"
            exit="closed"
            variants={ANIMATION_VARIANTS.overlay}
          >
            {/* Dim background (no blur on mobile for performance) */}
            <motion.div
              className="absolute inset-0 bg-slate-900/75 md:backdrop-blur-sm"
              onClick={() => setSidebarOpen(false)}
              variants={ANIMATION_VARIANTS.overlay}
            />

            {/* Drawer */}
            <motion.aside
              className="absolute top-0 left-0 w-72 h-full shadow-xl will-change-transform"
              variants={ANIMATION_VARIANTS.sidebar}
            >
              {/* Inline close on mobile */}
              <button
                onClick={() => setSidebarOpen(false)}
                className="md:hidden absolute right-3 top-3 p-2 rounded-lg text-slate-200 hover:bg-white/10"
                aria-label="Close menu"
              >
                <XIcon className="h-5 w-5" />
              </button>

              <Sidebar
                isCollapsed={false}
                onToggleCollapse={() => {}}
                onClose={() => setSidebarOpen(false)}
                user={user}
                onLogout={() => setShowLogoutConfirm(true)}
                isActive={isActive}
              />
            </motion.aside>
          </motion.div>
        )}
      </AnimatePresence>

      {/* Desktop Sidebar */}
      <div
        className={`hidden md:flex md:flex-col shadow-xl relative transition-all duration-300 ${
          effectiveCollapsed ? "md:w-24" : "md:w-64"
        }`}
      >
        <Sidebar
          isCollapsed={effectiveCollapsed}
          onToggleCollapse={() => setIsCollapsed(!isCollapsed)}
          onClose={() => {}}
          user={user}
          onLogout={() => setShowLogoutConfirm(true)}
          isActive={isActive}
        />
      </div>

      {/* Main content */}
      <div className="flex-1 flex flex-col overflow-hidden">
        <MobileMenuButton
          onOpen={() => setSidebarOpen(true)}
          onClose={() => setSidebarOpen(false)}
          isOpen={sidebarOpen}
        />
        <main
          className="flex-1 overflow-y-auto overflow-x-hidden p-4 md:p-6 lg:p-8"
          role="main"
        >
          <Outlet />
        </main>
      </div>

      <LogoutConfirmModal
        open={showLogoutConfirm}
        onCancel={() => setShowLogoutConfirm(false)}
        onConfirm={handleLogoutConfirm}
        loading={authLoading}
      />

      {error && (
        <ErrorMessage message={error} onDismiss={() => setError(null)} />
      )}
    </div>
  );
};

export default DashboardLayout;<|MERGE_RESOLUTION|>--- conflicted
+++ resolved
@@ -17,12 +17,8 @@
   Target,
   TrendingUp,
   User,
-<<<<<<< HEAD
   X as XIcon,
   Trophy,
-=======
-  X as XIcon
->>>>>>> 863c34eb
 } from "lucide-react";
 import React, {
   Fragment,
@@ -338,8 +334,8 @@
                     <User className="mr-2 h-4 w-4" /> Profile
                   </Link>
                 )}
-             </HeadlessMenu.Item>
-                <HeadlessMenu.Item>
+              </HeadlessMenu.Item>
+              <HeadlessMenu.Item>
                 {({ active }) => (
                   <Link
                     to="/customcategories"
@@ -351,7 +347,6 @@
                     <Settings className="mr-2 h-4 w-4" /> Custom Settings
                   </Link>
                 )}
-
               </HeadlessMenu.Item>
               <HeadlessMenu.Item>
                 {({ active }) => (
@@ -667,7 +662,6 @@
   return (
     <div className="h-screen flex overflow-hidden overflow-x-hidden bg-gradient-to-br from-slate-50 to-slate-100 dark:from-gray-900 dark:to-gray-800 font-sans">
       {/* Mobile Sidebar */}
-      {/* Mobile Sidebar */}
       <AnimatePresence>
         {sidebarOpen && (
           <motion.div
