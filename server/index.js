import express from "express";
import cors from "cors";
import dotenv from "dotenv";
import mongoose from "mongoose";
import morgan from "morgan";
import http from "http";
import { Server } from "socket.io";

// Routes
import authRoutes from "./routes/auth.js";
import expenseRoutes from "./routes/expenses.js";
import billRoutes from "./routes/bills.js";
import warrantyRoutes from "./routes/warranties.js";
import incomeRoutes from "./routes/incomes.js";
import financialHealthRoutes from "./routes/financialHealth.js";
import userRoutes from "./routes/user.js";
import bankAccountRoutes from "./routes/bankAccounts.js";
import recurringRoutes from "./routes/recurring.js";
import notificationRoutes from "./routes/notifications.js"; // Add notifications route
import goalRoutes from "./routes/goals.js"; // Add goals route
<<<<<<< HEAD
// Removed monthlyContributionRoutes import as the file doesn't exist
import achievementRoutes from "./routes/achievements.js"; // Add this line
=======
import monthlyContributionRoutes from "./routes/monthlyContributions.js"; // Add this line
>>>>>>> 863c34eb
import GPTRouter from "./AI-Service/Gemini-Route.js"; //gemini route

// Middleware
import { authenticateToken } from "./middleware/auth.js";
import { errorHandler } from "./middleware/errorHandler.js";

// Jobs
import recurringJob from "./jobs/recurringJob.js"; // Import the recurring job
import expenseWarningJob from "./jobs/expenseWarningJob.js"; // Import the expense warning job
import monthlyContributionJob from "./jobs/monthlyContributionJob.js"; // Add this line
import goalExpirationJob from "./jobs/goalExpirationJob.js"; // Add this line

// Load environment variables
dotenv.config();

const app = express();
const server = http.createServer(app);
const io = new Server(server, {
  cors: {
    origin: "*", // Allow all origins for now
  },
});

// Basic configuration
const PORT = process.env.PORT || 50503; // Changed from 50502 to 50503 to avoid port conflict
const MONGODB_URI = process.env.MONGODB_URI;
// CORS configuration
const allowedOrigins = process.env.CORS_ORIGINS
  ? process.env.CORS_ORIGINS.split(",").map((origin) => origin.trim())
  : [
      "https://smart-spend-frontend-rosy.vercel.app",
      "http://localhost:5173",
      "http://localhost:3000",
    ];

// Check required environment variables
const requiredEnvVars = [
  { name: "MONGODB_URI", value: MONGODB_URI },
  { name: "JWT_SECRET", value: process.env.JWT_SECRET },
  {
    name: "CLOUDINARY_CLOUD_NAME",
    value: process.env.CLOUDINARY_CLOUD_NAME,
  },
  { name: "CLOUDINARY_API_KEY", value: process.env.CLOUDINARY_API_KEY },
  {
    name: "CLOUDINARY_API_SECRET",
    value: process.env.CLOUDINARY_API_SECRET,
  },
  { name: "GOOGLE_CLIENT_ID", value: process.env.GOOGLE_CLIENT_ID },
  { name: "GEMINI_KEY", value: process.env.GEMINI_KEY },
];

const missingEnvVars = requiredEnvVars.filter((envVar) => !envVar.value);

if (missingEnvVars.length > 0) {
  console.error("Missing required environment variables:");
  missingEnvVars.forEach((envVar) => {
    console.error(`- ${envVar.name}`);
  });
  console.error(
    "Please check your .env file and ensure all required variables are set."
  );
  process.exit(1);
}

// Middleware
app.use(morgan("combined"));
app.use(
  cors({
    origin: allowedOrigins,
    credentials: true,
    methods: ["GET", "POST", "PUT", "DELETE", "OPTIONS"],
    allowedHeaders: ["Content-Type", "Authorization"],
  })
);
app.use(express.json());


// CSP middleware
app.use((req, res, next) => {
  res.setHeader(
    "Content-Security-Policy",
    "default-src 'self'; script-src 'self' 'unsafe-inline' https://apis.google.com; style-src 'self' 'unsafe-inline' https://fonts.googleapis.com; img-src 'self' data: https://res.cloudinary.com; font-src 'self' https://fonts.gstatic.com; connect-src 'self' https://accounts.google.com;"
  );
  next();
});

// Database Connection
const connectDB = async () => {
  try {
    await mongoose.connect(MONGODB_URI);
    console.log("MongoDB Connected");
  } catch (error) {
    console.error("MongoDB Connection Error:", error);
    process.exit(1);
  }
};

connectDB();

// Routes
<<<<<<< HEAD
app.use("/api/auth", authRoutes);
// Public warranty route (for QR code access) - must come before authenticated routes
app.use("/api/warranties/public", warrantyRoutes);
app.use("/api/expenses", authenticateToken, expenseRoutes);
app.use("/api/bills", authenticateToken, billRoutes);
app.use("/api/warranties", authenticateToken, warrantyRoutes);
app.use("/api/incomes", authenticateToken, incomeRoutes);
app.use("/api/financial-health", authenticateToken, financialHealthRoutes);
console.log("Registering user routes at /api/user");
app.use("/api/users", authenticateToken, userRoutes);
app.use("/api/bank-accounts", authenticateToken, bankAccountRoutes);
app.use("/api/recurring", authenticateToken, recurringRoutes);
app.use("/api/notifications", authenticateToken, notificationRoutes); // Add notifications route
app.use("/api/goals", authenticateToken, goalRoutes); // Add goals route
// Removed monthlyContributionRoutes as the file doesn't exist
app.use("/api/achievements", authenticateToken, achievementRoutes); // Add this line
app.use("/api/gemini", authenticateToken, GPTRouter); //gemini route
=======
  app.use("/api/auth", authRoutes);
  // Public warranty route (for QR code access) - must come before authenticated routes
  app.use("/api/warranties/public", warrantyRoutes);
  app.use("/api/expenses", authenticateToken, expenseRoutes);
  app.use("/api/bills", authenticateToken, billRoutes);
  app.use("/api/warranties", authenticateToken, warrantyRoutes);
  app.use("/api/incomes", authenticateToken, incomeRoutes);
  app.use("/api/financial-health", authenticateToken, financialHealthRoutes);
  console.log("Registering user routes at /api/user");
  app.use("/api/users", authenticateToken, userRoutes);
  app.use("/api/bank-accounts", authenticateToken, bankAccountRoutes);
  app.use("/api/recurring", authenticateToken, recurringRoutes);
  app.use("/api/notifications", authenticateToken, notificationRoutes); // Add notifications route
  app.use("/api/goals", authenticateToken, goalRoutes); // Add goals route
  app.use("/api/gemini", authenticateToken, GPTRouter); //gemini route
>>>>>>> 863c34eb

// Default route
app.get("/", (req, res) => {
  res.send("API is running...");
});

// Error handling middleware
app.use(errorHandler);

// Socket.io connection
io.on("connection", (socket) => {
  console.log("a user connected");
  socket.on("disconnect", () => {
    console.log("user disconnected");
  });
});

// Start server only when not in a Vercel environment
if (!process.env.VERCEL) {
  server.listen(PORT, () => {
    const actualPort = server.address().port;
    console.log(`Server running on port ${actualPort}`);

    // Start the recurring transaction processor job
    console.log("Starting recurring transaction processor job...");
    // Start scheduled jobs
    recurringJob.start();
    expenseWarningJob.start();
  });
}

export { io };

export default app;<|MERGE_RESOLUTION|>--- conflicted
+++ resolved
@@ -18,12 +18,7 @@
 import recurringRoutes from "./routes/recurring.js";
 import notificationRoutes from "./routes/notifications.js"; // Add notifications route
 import goalRoutes from "./routes/goals.js"; // Add goals route
-<<<<<<< HEAD
-// Removed monthlyContributionRoutes import as the file doesn't exist
-import achievementRoutes from "./routes/achievements.js"; // Add this line
-=======
-import monthlyContributionRoutes from "./routes/monthlyContributions.js"; // Add this line
->>>>>>> 863c34eb
+import achievementRoutes from "./routes/achievements.js"; // Add achievements route
 import GPTRouter from "./AI-Service/Gemini-Route.js"; //gemini route
 
 // Middleware
@@ -33,7 +28,6 @@
 // Jobs
 import recurringJob from "./jobs/recurringJob.js"; // Import the recurring job
 import expenseWarningJob from "./jobs/expenseWarningJob.js"; // Import the expense warning job
-import monthlyContributionJob from "./jobs/monthlyContributionJob.js"; // Add this line
 import goalExpirationJob from "./jobs/goalExpirationJob.js"; // Add this line
 
 // Load environment variables
@@ -101,7 +95,6 @@
 );
 app.use(express.json());
 
-
 // CSP middleware
 app.use((req, res, next) => {
   res.setHeader(
@@ -125,7 +118,6 @@
 connectDB();
 
 // Routes
-<<<<<<< HEAD
 app.use("/api/auth", authRoutes);
 // Public warranty route (for QR code access) - must come before authenticated routes
 app.use("/api/warranties/public", warrantyRoutes);
@@ -140,26 +132,8 @@
 app.use("/api/recurring", authenticateToken, recurringRoutes);
 app.use("/api/notifications", authenticateToken, notificationRoutes); // Add notifications route
 app.use("/api/goals", authenticateToken, goalRoutes); // Add goals route
-// Removed monthlyContributionRoutes as the file doesn't exist
-app.use("/api/achievements", authenticateToken, achievementRoutes); // Add this line
+app.use("/api/achievements", authenticateToken, achievementRoutes); // Add achievements route
 app.use("/api/gemini", authenticateToken, GPTRouter); //gemini route
-=======
-  app.use("/api/auth", authRoutes);
-  // Public warranty route (for QR code access) - must come before authenticated routes
-  app.use("/api/warranties/public", warrantyRoutes);
-  app.use("/api/expenses", authenticateToken, expenseRoutes);
-  app.use("/api/bills", authenticateToken, billRoutes);
-  app.use("/api/warranties", authenticateToken, warrantyRoutes);
-  app.use("/api/incomes", authenticateToken, incomeRoutes);
-  app.use("/api/financial-health", authenticateToken, financialHealthRoutes);
-  console.log("Registering user routes at /api/user");
-  app.use("/api/users", authenticateToken, userRoutes);
-  app.use("/api/bank-accounts", authenticateToken, bankAccountRoutes);
-  app.use("/api/recurring", authenticateToken, recurringRoutes);
-  app.use("/api/notifications", authenticateToken, notificationRoutes); // Add notifications route
-  app.use("/api/goals", authenticateToken, goalRoutes); // Add goals route
-  app.use("/api/gemini", authenticateToken, GPTRouter); //gemini route
->>>>>>> 863c34eb
 
 // Default route
 app.get("/", (req, res) => {
